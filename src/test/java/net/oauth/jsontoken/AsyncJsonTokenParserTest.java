--- conflicted
+++ resolved
@@ -89,14 +89,8 @@
 
     AsyncJsonTokenParser parser = getAsyncJsonTokenParser(noLocators, new AlwaysPassChecker());
     JsonToken checkToken = naiveDeserialize(TOKEN_STRING);
-<<<<<<< HEAD
     assertFailsWithErrorCode(
         ErrorCode.NO_VERIFIER,
-=======
-
-    assertFailsWithCause(
-        IllegalStateException.class,
->>>>>>> ec8a4728
         () -> parser.verify(checkToken).get()
     );
   }
@@ -106,8 +100,8 @@
     AsyncJsonTokenParser parser = getAsyncJsonTokenParser(noProviders, new AlwaysPassChecker());
     JsonToken checkToken = naiveDeserialize(TOKEN_STRING);
 
-    assertFailsWithCause(
-        IllegalArgumentException.class,
+    assertFailsWithErrorCode(
+        ErrorCode.UNSUPPORTED_ALGORITHM,
         () -> parser.verify(checkToken).get()
     );
   }
