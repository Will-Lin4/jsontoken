--- conflicted
+++ resolved
@@ -57,11 +57,7 @@
     JsonTokenParser parser = getJsonTokenParser(noLocators, new AlwaysPassChecker());
     JsonToken checkToken = naiveDeserialize(TOKEN_STRING);
 
-<<<<<<< HEAD
     assertThrowsWithErrorCode(
-=======
-    assertThrows(
->>>>>>> ec8a4728
         IllegalStateException.class,
         ErrorCode.NO_VERIFIER,
         () -> parser.verify(checkToken)
